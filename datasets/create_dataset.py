from datasets.single_dof_duffing_oscillator import Duffing1DOFOscillator
from datasets.mdof_nonlinear_oscillator import DuffingMDOFOscillator
import datasets.mdof_sim as mdof_sim
import numpy as np
from typing import Union


def create_dataset(phys_config: dict, sequence_length: int) -> Union[Duffing1DOFOscillator, None]:
    """
    Create a dataset based on the given system setup.

    Args:
        phys_config: Configuration of physical model.
        sequence_length: Length of sequences in the dataset.

    Returns:
        The created dataset.

    Raises:
        NotImplementedError: If the specified dataset type is not implemented.
    """
    if phys_config['system-type'] == 'single_dof_duffing':
        example_system = {
            'mass': 10.0,
            'stiffness': 15.0,
            'damping': 1.0,
            'nonlinear_stiffness': 100.0,
            'initial_conditions': [0.0, 0.0],
        }
        example_parameters = {
            't_start': 0.0,
<<<<<<< HEAD
            't_end': 120.0,
            'dt': 120/1024,
=======
            't_end': 100.0,
            'dt': 0.01,
            'downsample': 10,
>>>>>>> 3c2bf8e5
        }
        dataset = Duffing1DOFOscillator(example_system, example_parameters, seq_len=sequence_length)
    elif phys_config['system-type'] == 'multi_dof_duffing':
        example_system = {
            'n_dof': phys_config['n_dof'],
            'mass_vector': np.array([1.0] * phys_config['n_dof']),
            'damping_vector': np.array([0.25] * phys_config['n_dof']),
            'stiffness_vector': np.array([10.0] * phys_config['n_dof']),
            'nonlinear_stiffness_vector': np.array([2.0] + [0.0] * (phys_config['n_dof'] - 1)),
            'excitations': [None] * (phys_config['n_dof'] - 2) + [  # example adds forcing at the N-1th DOF
                mdof_sim.actuators.rand_phase_ms(
                    freqs=np.array([0.7, 0.85, 1.6, 1.8]),
                    Sx=np.ones(4)
                )] + [None],
            'initial_conditions': np.array(
                [-2.0] + [0.0] * (phys_config['n_dof'] - 1) + [-2.0] + [0.0] * (phys_config['n_dof'] - 1))
        }
        example_parameters = {
            't_start': 0.0,
            't_end': 100.0,
            'dt': 0.01,
            'downsample': 10,
        }
        dataset = DuffingMDOFOscillator(example_system, example_parameters, seq_len=sequence_length)
    else:
        raise NotImplementedError("Specified dataset type is not implemented.")

    return dataset<|MERGE_RESOLUTION|>--- conflicted
+++ resolved
@@ -29,14 +29,9 @@
         }
         example_parameters = {
             't_start': 0.0,
-<<<<<<< HEAD
             't_end': 120.0,
             'dt': 120/1024,
-=======
-            't_end': 100.0,
-            'dt': 0.01,
-            'downsample': 10,
->>>>>>> 3c2bf8e5
+            'downsample': 12,
         }
         dataset = Duffing1DOFOscillator(example_system, example_parameters, seq_len=sequence_length)
     elif phys_config['system-type'] == 'multi_dof_duffing':
@@ -56,9 +51,9 @@
         }
         example_parameters = {
             't_start': 0.0,
-            't_end': 100.0,
-            'dt': 0.01,
-            'downsample': 10,
+            't_end': 120.0,
+            'dt': 120/1024,
+            'downsample': 12,
         }
         dataset = DuffingMDOFOscillator(example_system, example_parameters, seq_len=sequence_length)
     else:
