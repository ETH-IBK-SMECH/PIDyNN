import numpy as np
from scipy.interpolate import interp1d
from scipy.integrate import odeint
from torch.utils.data import Dataset as BaseDataset
from math import pi


def duffing_oscillator(y: np.ndarray, t: float, f, k: float, c: float, alpha: float, m: float) -> np.ndarray:
    """
    Defines the equations of motion for the Duffing oscillator.

    Args:
        y: Array of position and velocity.
        t: Time.
        f: External force function.
        k: Stiffness coefficient.
        c: Damping coefficient.
        alpha: Nonlinear coefficient.
        m: Mass of the oscillator.

    Returns:
        Array of derivatives [dxdt, dvdt].
    """
    x, v = y  # Unpack the state variables

    dxdt = v
    dvdt = (f(t) - c * v - k * x - alpha * x ** 3) / m

    return np.array([dxdt, dvdt])


class Duffing1DOFOscillator(BaseDataset):
    def __init__(self, dynamic_system: dict, simulation_parameters: dict, seq_len: int):
        print('Simulating 1DOF Duffing oscillator...')

        n_dof = 1
        t_span = np.arange(simulation_parameters['t_start'], simulation_parameters['t_end'],
                           simulation_parameters['dt'])
        external_force = np.random.normal(0, 1, [len(t_span), 1])
        freqs = np.array([0.7, 0.85, 1.6, 1.8])
        np.random.seed(43810)
        phases = np.random.rand(freqs.shape[0], 1)
        F_mat = np.sin(t_span.reshape(-1,1) @ freqs.reshape(1,-1) + phases.T)
        Sx = np.ones((4,1))
        external_force = F_mat @ Sx
        fint = interp1d(t_span, external_force[:, 0], fill_value='extrapolate')

        # Integrate the system using odeint
        solution = odeint(
            duffing_oscillator,
            dynamic_system['initial_conditions'],
            t_span,
            args=(
                fint,
                dynamic_system['stiffness'],
                dynamic_system['damping'],
                dynamic_system['nonlinear_stiffness'],
                dynamic_system['mass']
            )
        )

<<<<<<< HEAD
        # add time and forcing to dataset
        data = np.concatenate([solution, t_span.reshape(-1,1), external_force], axis=1)

        # normalize data
        # self.maximum = data.max(axis=0)
        self.maximum = np.max(np.abs(data), axis=0)
        # self.minimum = data.min(axis=0)
        self.minimum = np.min(np.abs(data), axis=0)
        self.alphas = self.maximum# - self.minimum
        self.alphas[self.alphas==0.0] = 1e12 # to remove division by zero
        data = (data) / (self.alphas)

        # reshape to number of batches
        # 2 n_dof for state, 1 n_dof for force and 1 for time
        data = np.reshape(data, [-1, seq_len, 3*n_dof+1])
=======
        # add forcing to dataset
        data = np.concatenate([solution, t_span.reshape(-1, 1)], axis=1)

        # normalize data
        self.maximum = data.max(axis=0)
        self.minimum = data.min(axis=0)
        self.downsample = simulation_parameters['downsample']
        data = (data - self.minimum) / (self.maximum - self.minimum)

        # reshape to number of batches
        # 2 n_dof for state and 1 n_dof for time
        data = np.reshape(data, [-1, seq_len, 2 * n_dof + 1])
>>>>>>> 3c2bf8e5

        self.data = data

    def __getitem__(self, index: int) -> np.ndarray:
        return self.data[index, ::self.downsample]

    def get_original(self, index: int) -> np.ndarray:
        return self.data[index]

    def __len__(self) -> int:
        return self.data.shape[0]

    def __repr__(self) -> str:
        return self.__class__.__name__


if __name__ == '__main__':
    np.random.seed(42)

    example_system: dict = {
        'mass': 10.0,
        'stiffness': 15.0,
        'damping': 1.0,
        'nonlinear_stiffness': 100.0,
        'initial_conditions': [0.0, 0.0],
    }

    example_parameters: dict = {
        't_start': 0.0,
<<<<<<< HEAD
        't_end': 120.0,
        'dt': 120/1024,
    }

    dataset = Duffing1DOFOscillator(example_system, example_parameters, seq_len=128)

    x = dataset[:,:,0].reshape(-1)
    v = dataset[:,:,1].reshape(-1)
    t = dataset[:,:,2].reshape(-1)
    f = dataset[:,:,3].reshape(-1)

    import matplotlib.pyplot as plt
    fig, axs = plt.subplots(3,1, figsize=(12,12))
    axs[0].plot(t, x)
    axs[1].plot(t, v)
    axs[2].plot(t, f)
=======
        't_end': 1200.0,
        'dt': 0.01,
        'downsample': 10,
    }

    dataset = Duffing1DOFOscillator(example_system, example_parameters, seq_len=1200)

    sample = dataset[-1]
    ground_truth = dataset.get_original(-1)
    import matplotlib.pyplot as plt

    plt.plot(sample[:, -1], sample[:, 0], 'o')
    plt.plot(ground_truth[:, -1], ground_truth[:, 0])
>>>>>>> 3c2bf8e5
    plt.show()<|MERGE_RESOLUTION|>--- conflicted
+++ resolved
@@ -59,36 +59,20 @@
             )
         )
 
-<<<<<<< HEAD
         # add time and forcing to dataset
         data = np.concatenate([solution, t_span.reshape(-1,1), external_force], axis=1)
 
         # normalize data
-        # self.maximum = data.max(axis=0)
         self.maximum = np.max(np.abs(data), axis=0)
-        # self.minimum = data.min(axis=0)
         self.minimum = np.min(np.abs(data), axis=0)
-        self.alphas = self.maximum# - self.minimum
+        self.downsample = simulation_parameters['downsample']
+        self.alphas = self.maximum
         self.alphas[self.alphas==0.0] = 1e12 # to remove division by zero
         data = (data) / (self.alphas)
 
         # reshape to number of batches
         # 2 n_dof for state, 1 n_dof for force and 1 for time
         data = np.reshape(data, [-1, seq_len, 3*n_dof+1])
-=======
-        # add forcing to dataset
-        data = np.concatenate([solution, t_span.reshape(-1, 1)], axis=1)
-
-        # normalize data
-        self.maximum = data.max(axis=0)
-        self.minimum = data.min(axis=0)
-        self.downsample = simulation_parameters['downsample']
-        data = (data - self.minimum) / (self.maximum - self.minimum)
-
-        # reshape to number of batches
-        # 2 n_dof for state and 1 n_dof for time
-        data = np.reshape(data, [-1, seq_len, 2 * n_dof + 1])
->>>>>>> 3c2bf8e5
 
         self.data = data
 
@@ -118,9 +102,9 @@
 
     example_parameters: dict = {
         't_start': 0.0,
-<<<<<<< HEAD
         't_end': 120.0,
         'dt': 120/1024,
+        'downsample' : 12,
     }
 
     dataset = Duffing1DOFOscillator(example_system, example_parameters, seq_len=128)
@@ -135,19 +119,4 @@
     axs[0].plot(t, x)
     axs[1].plot(t, v)
     axs[2].plot(t, f)
-=======
-        't_end': 1200.0,
-        'dt': 0.01,
-        'downsample': 10,
-    }
-
-    dataset = Duffing1DOFOscillator(example_system, example_parameters, seq_len=1200)
-
-    sample = dataset[-1]
-    ground_truth = dataset.get_original(-1)
-    import matplotlib.pyplot as plt
-
-    plt.plot(sample[:, -1], sample[:, 0], 'o')
-    plt.plot(ground_truth[:, -1], ground_truth[:, 0])
->>>>>>> 3c2bf8e5
     plt.show()