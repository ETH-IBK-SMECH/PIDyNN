import numpy as np
import datasets.mdof_sim as mdof_sim
from torch.utils.data import Dataset as BaseDataset


class DuffingMDOFOscillator(BaseDataset):
    def __init__(self, dynamic_system: dict, simulation_parameters: dict, seq_len: int):
        print('Simulating MDOF Duffing oscillator')

        n_dof = dynamic_system['n_dof']
        t_span = np.arange(simulation_parameters['t_start'], simulation_parameters['t_end'],
                           simulation_parameters['dt'])
        m_ = dynamic_system['mass_vector']
        c_ = dynamic_system['damping_vector']
        k_ = dynamic_system['stiffness_vector']
        kn_ = dynamic_system['nonlinear_stiffness_vector']

        # simulate using mdof_sim package
        # create nonlinearity
        cubic_nonlin = mdof_sim.nonlinearities.exponent_stiffness(kn_, exponent=3, dofs=n_dof)
        # instantiate system
        system = mdof_sim.systems.cantilever(m_, c_, k_, dofs=n_dof, nonlinearity=cubic_nonlin)
        # generate excitations
        system.excitations = dynamic_system['excitations']
        solution = system.simulate(t_span, z0=dynamic_system['initial_conditions'])

<<<<<<< HEAD
        # add time and forcing to dataset
        data = np.concatenate((solution, t_span.reshape(-1,1), system.f.T),axis=1)
=======
        # add forcing to dataset
        data = np.concatenate((solution, t_span.reshape(-1, 1)), axis=1)
>>>>>>> 3c2bf8e5

        # normalize data
        self.maximum = data.max(axis=0)
        self.minimum = data.min(axis=0)
<<<<<<< HEAD
        self.alphas = self.maximum - self.minimum
        self.alphas[self.alphas==0.0] = 1e12  # to remove division by zero
        data = (data) / (self.alphas)

        # reshape to number of batches
        # 2 n_dof for state, 1 n_dof for force and 1 for time
        data = np.reshape(data, [-1, seq_len, 3*n_dof+1])
=======
        self.downsample = simulation_parameters['downsample']
        data = (data - self.minimum) / (self.maximum - self.minimum)

        # reshape to number of batches
        # 2 n_dof for state and 1 n_dof for time
        data = np.reshape(data, [-1, seq_len * self.downsample, 2 * n_dof + 1])
>>>>>>> 3c2bf8e5

        self.data = data

    def __getitem__(self, index: int) -> np.ndarray:
        return self.data[index, ::self.downsample]

    def get_original(self, index: int) -> np.ndarray:
        return self.data[index]

    def __len__(self) -> int:
        return self.data.shape[0]

    def __repr__(self) -> str:
        return self.__class__.__name__


if __name__ == '__main__':
    example_system: dict = {
        'n_dof': 4,
        'mass_vector': np.array([1.0] * 4),
        'damping_vector': np.array([0.25] * 4),
        'stiffness_vector': np.array([10.0] * 4),
        'nonlinear_stiffness_vector': np.array([2.0, 0.0, 0.0, 0.0]),
        'excitations': [
            None,
            None,
            mdof_sim.actuators.rand_phase_ms(
                freqs=np.array([0.7, 0.85, 1.6, 1.8]),
                Sx=np.ones(4)
            ),
            None],
        'initial_conditions': np.array([-2.0, 0.0, 0.0, 3.0, -2.0, 0.0, 0.0, 0.0])
    }

    example_parameters: dict = {
        't_start': 0.0,
        't_end': 1200.0,
        'dt': 0.01,
        'downsample': 10,
    }

    dataset = DuffingMDOFOscillator(example_system, example_parameters, seq_len=1200)

    sample = dataset[-1]
    ground_truth = dataset.get_original(-1)
    import matplotlib.pyplot as plt

    plt.plot(sample[:, -1], sample[:, 0], 'o')
    plt.plot(ground_truth[:, -1], ground_truth[:, 0])
    plt.show()<|MERGE_RESOLUTION|>--- conflicted
+++ resolved
@@ -24,33 +24,20 @@
         system.excitations = dynamic_system['excitations']
         solution = system.simulate(t_span, z0=dynamic_system['initial_conditions'])
 
-<<<<<<< HEAD
         # add time and forcing to dataset
         data = np.concatenate((solution, t_span.reshape(-1,1), system.f.T),axis=1)
-=======
-        # add forcing to dataset
-        data = np.concatenate((solution, t_span.reshape(-1, 1)), axis=1)
->>>>>>> 3c2bf8e5
 
         # normalize data
         self.maximum = data.max(axis=0)
         self.minimum = data.min(axis=0)
-<<<<<<< HEAD
         self.alphas = self.maximum - self.minimum
         self.alphas[self.alphas==0.0] = 1e12  # to remove division by zero
         data = (data) / (self.alphas)
+        self.downsample = simulation_parameters['downsample']
 
         # reshape to number of batches
-        # 2 n_dof for state, 1 n_dof for force and 1 for time
-        data = np.reshape(data, [-1, seq_len, 3*n_dof+1])
-=======
-        self.downsample = simulation_parameters['downsample']
-        data = (data - self.minimum) / (self.maximum - self.minimum)
-
-        # reshape to number of batches
-        # 2 n_dof for state and 1 n_dof for time
-        data = np.reshape(data, [-1, seq_len * self.downsample, 2 * n_dof + 1])
->>>>>>> 3c2bf8e5
+        # 2 n_dof for state, 1 n_dof for force, and 1 for time
+        data = np.reshape(data, [-1, seq_len * self.downsample, 3 * n_dof + 1])
 
         self.data = data
 
